--- conflicted
+++ resolved
@@ -8,13 +8,10 @@
 mod JsFunction;
 mod JsString;
 mod Math;
-<<<<<<< HEAD
 mod WeakMap;
-=======
 mod Number;
 mod Object;
 mod TypedArray;
->>>>>>> 16bc3eb7
 
 #[test]
 #[cfg(feature = "std")]
